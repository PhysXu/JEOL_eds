--- conflicted
+++ resolved
@@ -338,24 +338,13 @@
                 print('\t{}: found {} times'.format(key, unknown[key]))
         return dcube
 
-<<<<<<< HEAD
-    def map(self, interval=None, energy=False):
-=======
-    def map(self, interval=None, unit=None, frames=None):
->>>>>>> 9d458c84
+    def map(self, interval=None, energy=False, frames=None):
         """Returns map integrated over interval in spectrum
 
         Parameter
             interval:   tuple (number, number)
                         defines interval (channels, or energy [keV]) to be used
                         for map.
-<<<<<<< HEAD
-
-                        None implies that all channels are integrated.
-              energy:   bool
-                        If False (default) interval is specified as channel
-                        numbers otherwise (True) interval is specified as 'keV'.
-=======
                         None implies that all channels are integrated.
               energy:   bool
                         If false (default) interval is specified as channel
@@ -364,7 +353,6 @@
                         Frame numbers included in map. If split_frames is
                         active and frames is not specified all frames are
                         included.
->>>>>>> 9d458c84
 
         Returns
             map:   ndarray
